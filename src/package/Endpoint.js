//Endpoint.js

//Private
var Step = require("./Step.js"),
    Policy = require("./Policy.js"),
    Flow = require("./Flow.js"),
    FlowPhase = require("./FlowPhase.js"),
    RouteRule = require("./RouteRule.js"),
    FaultRule=require("./FaultRule.js"),
    xpath = require("xpath"),
    Dom = require("xmldom").DOMParser,
    myUtil = require("./myUtil.js");

function Endpoint(element, parent, fname) {
    this.fileName = fname;
    this.parent = parent;
    this.element = element;
}

Endpoint.prototype.getName = function() {
    if (!this.name) {
<<<<<<< HEAD

        var attr = xpath.select("./@name", this.element);
        this.name = attr[0] && attr[0].value || "";


        //var doc = xpath.select("/", this.element);
        //this.name = myUtil.getAttributeValue(doc[0].documentElement.attributes, "name");
=======
        var doc = xpath.select("/", this.element);
        this.name = myUtil.selectAttributeValue(doc[0].documentElement.attributes, "name");
>>>>>>> 9de2f4c0
    }
    return this.name;
};

Endpoint.prototype.getFileName = function() {
    return this.fileName;
};

Endpoint.prototype.getType = function() {
    return this.element.tagName;
};

Endpoint.prototype.getProxyName = function() {
    if (!this.proxyName) {
        this.proxyName = this.fileName + ":" + myUtil.buildTagBreadCrumb(this.element) + this.getName();
    }
    return this.proxyName;
};

Endpoint.prototype.getPreFlow = function() {
    if (!this.preFlow) {
        //find the preflow tag
        var doc = xpath.select("./PreFlow", this.element);
        if (doc && doc[0]) {
            this.preFlow = new Flow(doc[0], this);
        }
    }
    return this.preFlow;
};

Endpoint.prototype.getPostFlow = function() {
    if (!this.postFlow) {
        //find the preflow tag
        var doc = xpath.select("./PostFlow", this.element);
        if (doc && doc[0]) {
            this.postFlow = new Flow(doc[0], this);
        }
    }
    return this.postFlow;
};

Endpoint.prototype.getRouteRules = function() {
    if (!this.routeRules) {
        var doc = xpath.select("./RouteRule", this.element),
            ep = this;
        ep.routeRules = [];
        if (doc) {
            doc.forEach(function(rrElement) {
                //flows get a flow from here
                ep.routeRules.push(new RouteRule(rrElement, ep));
            });
        }
    }
    return this.routeRules;
};

Endpoint.prototype.getFlows = function() {
    if (!this.flows) {
        var doc = xpath.select("./Flows", this.element),
            ep = this;
        ep.flows = [];
        if (doc) {
            doc.forEach(function(flowsElement) {
                //flows get a flow from here
                var fdoc = xpath.select("./Flow", flowsElement);
                if (fdoc) {
                    fdoc.forEach(function(flowElement) {
                        ep.flows.push(new Flow(flowElement, ep));
                    });
                }
            });
        }
    }
    return this.flows;
};

Endpoint.prototype.getFaultRules = function() {
    if (!this.faultRules) {
        var doc = xpath.select("./FaultRules/FaultRule", this.element),
            ep = this;
        ep.faultRules = [];
        if (doc) {
            doc.forEach(function(frElement) {
                ep.faultRules.push(new FaultRule(frElement, ep));
            });
        }
    }
    return this.routeRules;
};

Endpoint.prototype.getDefaultFaultRule = function() {
    if (!this.defaultFaultRule) {
        var doc = xpath.select("./DefaultFaultRule", this.element),
            ep = this;
        if (doc) {
            doc.forEach(function(frElement) {
                ep.defaultFaultRule = new FaultRule(frElement, ep);
            });
        }
    }
    return this.defaultFaultRule;
};

Endpoint.prototype.onSteps = function(pluginFunction) {
    this.getPreFlow() && this.getPreFlow().onSteps(pluginFunction);
    this.getFlows() && this.getFlows().forEach(function(fl) { fl.onSteps(pluginFunction); });
    this.getPostFlow() && this.getPostFlow().onSteps(pluginFunction);
    //defaultFaultRule
    //FaultRules
};

Endpoint.prototype.onConditions = function(pluginFunction) {
    this.getPreFlow() && this.getPreFlow().onConditions(pluginFunction);
    this.getFlows() && this.getFlows().forEach(function(fl) { fl.onConditions(pluginFunction); });
    this.getPostFlow() && this.getPostFlow().onConditions(pluginFunction);
    //FaultRules
    //RouteRules
    this.getRouteRules() && this.getRouteRules().forEach(function(rr) { rr.onConditions(pluginFunction); });
};

Endpoint.prototype.getElement = function() {
    return this.element;
};

Endpoint.prototype.getParent = function() {
    return this.parent;
};

Endpoint.prototype.warn = function(msg) {
    this.parent.warn(msg);
};

Endpoint.prototype.err = function(msg) {
    this.parent.err(msg);
};

Endpoint.prototype.summarize = function() {
    var summary = {};

    summary.name = this.getName();
    summary.type = this.getType();
    summary.proxyName = this.getProxyName();

    var faultRules = this.getFaultRules();
    if (faultRules) {
        summary.faultRules = [];
        faultRules.forEach(function(fr) {
            summary.faultRules.push(fr.summarize());
        });
    }

    summary.defaultFaultRule = this.getDefaultFaultRule() && this.getDefaultFaultRule().summarize() || {};

    summary.preFlow = this.getPreFlow().summarize();
    summary.flows = [];
    this.getFlows().forEach(function(flow) {
        summary.flows.push(flow.summarize());
    });
    summary.postFlow = this.getPostFlow().summarize();
    summary.routeRules = [];
    this.getRouteRules().forEach(function(rr) {
        summary.routeRules.push(rr.summarize());
    });

    return summary;
};


//Public
module.exports = Endpoint;<|MERGE_RESOLUTION|>--- conflicted
+++ resolved
@@ -19,18 +19,8 @@
 
 Endpoint.prototype.getName = function() {
     if (!this.name) {
-<<<<<<< HEAD
-
-        var attr = xpath.select("./@name", this.element);
-        this.name = attr[0] && attr[0].value || "";
-
-
-        //var doc = xpath.select("/", this.element);
-        //this.name = myUtil.getAttributeValue(doc[0].documentElement.attributes, "name");
-=======
         var doc = xpath.select("/", this.element);
         this.name = myUtil.selectAttributeValue(doc[0].documentElement.attributes, "name");
->>>>>>> 9de2f4c0
     }
     return this.name;
 };
