--- conflicted
+++ resolved
@@ -64,12 +64,7 @@
             this.postFlow = new Flow(doc[0], this);
         }
     }
-
-<<<<<<< HEAD
-    //debug("post flow summary: " + JSON.stringify(this.postFlow.summarize()));
-=======
     debug("post flow summary: " + JSON.stringify(this.postFlow.summarize()));
->>>>>>> 7eef93a5
     return this.postFlow;
 };
 
