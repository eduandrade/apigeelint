--- conflicted
+++ resolved
@@ -49,13 +49,9 @@
     return this.preFlow;
 };
 
-<<<<<<< HEAD
 Endpoint.prototype.getPostFlow = function() {
   //debug("enter getPostFlow() for " + this.getProxyName());
-=======
-Endpoint.prototype.getPostFlow = function () {
-    debug("enter getPostFlow() for " + this.getProxyName());
->>>>>>> 1ce5c76c
+
     if (!this.postFlow) {
         //find the preflow tag
         var doc = xpath.select("./PostFlow", this.element);
@@ -98,12 +94,8 @@
                 var fdoc = xpath.select("./Flow", flowsElement);
                 debug("fdoc: " + fdoc);
                 if (fdoc) {
-<<<<<<< HEAD
-                    fdoc.forEach(function(flowElement) {
-                        debug("New Flow Created -> element: " + flowElement);
-=======
+
                     fdoc.forEach(function (flowElement) {
->>>>>>> 1ce5c76c
                         ep.flows.push(new Flow(flowElement, ep));
                         //ep.flows.push(new Flow(flowElement, this));
                         //this.flows.push(new Flow(flowElement, this));
@@ -127,7 +119,6 @@
 
 Endpoint.prototype.getAllFlows = function () {
     if (!this.allFlows) {
-<<<<<<< HEAD
         //this.allFlows = [this.getPreFlow()];
         self = this;
         this.allFlows = [];
@@ -145,15 +136,7 @@
         //this.allFlows.concat(flows);
         //this.allFlows.concat(this.getFlows());
         debug("count of allFlows after getFlows(): " + this.allFlows.length );
-=======
-        this.allFlows = [this.getPreFlow()];
-        debug("count of allFlows after getPreFlow(): " + this.allFlows.length);
-        this.allFlows.push(this.getPostFlow());
-        //this.allFlows.concat(this.getPostFlow());
-        debug("count of allFlows after getPostFlow(): " + this.allFlows.length);
-        this.allFlows.concat(this.getFlows());
-        debug("count of allFlows after getFlows(): " + this.allFlows.length);
->>>>>>> 1ce5c76c
+
     }
     this.allFlows.forEach(function(flow){
       debug("Flow.getName: " + flow.getName());
