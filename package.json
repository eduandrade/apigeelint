--- conflicted
+++ resolved
@@ -49,11 +49,8 @@
     "util": "^0.10.3",
     "xmldom": ">= 0.1.22",
     "xpath": "latest",
-<<<<<<< HEAD
+    "strip-ansi": "5.2.0",
     "pdfmake": "latest"
-=======
-    "strip-ansi": "5.2.0"
->>>>>>> a325db53
   },
   "devDependencies": {
     "codacy-coverage": "^2.0.2",
